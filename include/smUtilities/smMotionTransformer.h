#ifndef SMMOTIONTRANSFORMER_H
#define SMMOTIONTRANSFORMER_H

#include "smCore/smSDK.h"
#include "smCore/smEvent.h"
#include "smCore/smEventHandler.h"
#include "smUtilities/smQuat.h"
/// \brief motion transformation type
enum smMotionTransType{
	SM_TRANSMOTION_HAPTIC2CAM,
};
/// \brief  motion transformation basec class
class smMotionTransformer: public smCoreClass,public smEventHandler{
public:
	smBool enabled;
};
/// \brief motion transformation using a haptic device
class smHapticTrans:public smMotionTransformer{
protected:
	/// \brief event that will be sent
	smEvent *newEvent;
	/// \brief motion scale
	smFloat motionScale;
	/// \brief device id that will be used 
	smInt deviceId;
	/// \brief default directions
	smVec3<smDouble> defaultDirection;
	smVec3<smDouble> defaultUpDirection;
	/// \brief transformaed directions
	smVec3<smDouble> transFormedDirection;
	smVec3<smDouble> transFormedUpDirection;
	/// \brief event dispatcher
	smEventDispatcher *dispatch;
public:
	/// \brief constructor
	smHapticTrans(){
		newEvent=new smEvent();
		defaultDirection.setValue(0,0,-1);
		defaultUpDirection.setValue(0,1.0,0);
		dispatch=(smSDK::getInstance())->getEventDispatcher();
		motionScale=1.0;
		enabled=true;
	}
	/// \brief sets the device to listen
	void setDeviceIdToListen(smInt p_id){
		deviceId=p_id;
	}
	/// \brief sets the motion scale
	void setMotionScale(smFloat p_scale){
		motionScale=p_scale;
	}
	/// \brief compute the transformation usign the p_mat. it transforms the default directions
	inline void computeTransformation(smMatrix44<smDouble> &p_mat){
		static smMatrix33<smDouble> mat;
		mat=p_mat;
		transFormedDirection=(mat*defaultDirection);
		transFormedUpDirection=(mat*defaultUpDirection);
	}
	/// \brief send motion transformation event
	inline void sendEvent(){
		dispatch->sendStreamEvent(newEvent);
	}
};
/// \brief class that manipulates the camera motion using the haptic device
class smHapticCameraTrans:public smHapticTrans {
protected:
	/// \brief  quaternion
	smQuatd quat;
public:
	/// \brief  any offset in the transverse (X) direction 
	smDouble offsetAngle_RightDirection;
	/// \brief any offser in the transverse (Y) direction
	smDouble offsetAngle_UpDirection;
	/// \brief constructor gets device id
	smHapticCameraTrans(smInt p_deviceID=0){
		deviceId=p_deviceID;
		newEvent->data=new smCameraEventData();
		newEvent->eventType=SOFMIS_EVENTTYPE_CAMERA_UPDATE;
		dispatch->registerEventHandler(this,SOFMIS_EVENTTYPE_HAPTICOUT);
		offsetAngle_RightDirection=0;
		offsetAngle_UpDirection=0;
	}
<<<<<<< HEAD
	/// \brief event handler
	inline void smHapticCameraTrans::handleEvent(smEvent *p_event){
=======

	inline void handleEvent(smEvent *p_event){
>>>>>>> 11db30f5
		smHapticOutEventData *hapticEventData;
		smVec3d rightVector;
		switch(p_event->eventType.eventTypeCode){
		case SOFMIS_EVENTTYPE_HAPTICOUT:
			if(!enabled)
				return;

			hapticEventData=(smHapticOutEventData *)p_event->data;
			if(hapticEventData->deviceId==deviceId){
				((smCameraEventData*)newEvent->data)->pos=hapticEventData->position*motionScale;
				computeTransformation(hapticEventData->transform);
				
				((smCameraEventData*)newEvent->data)->direction=transFormedDirection;
				((smCameraEventData*)newEvent->data)->upDirection=transFormedUpDirection;
				rightVector=transFormedDirection.cross(transFormedUpDirection);
				rightVector.normalize();

				quat.fromAxisAngle(rightVector,SM_DEGREES2RADIANS(offsetAngle_RightDirection));
				
				((smCameraEventData*)newEvent->data)->direction=quat.rotate(((smCameraEventData*)newEvent->data)->direction);
				((smCameraEventData*)newEvent->data)->upDirection=quat.rotate(((smCameraEventData*)newEvent->data)->upDirection);
				sendEvent();
			}
			break;
		}
	}
};

/// \brief class that manipulates the light with haptic motions
class smHapticLightTrans:public smHapticTrans {
protected:
	/// \brief  light index that will be transformed
	smInt lightIndex;
public:
	/// \brief  light index can be changed
	void setLightIndex(smInt p_lightIndex){
		lightIndex=p_lightIndex;
	}
	/// \brief constructor that gets device id
	smHapticLightTrans(smInt p_id=0){
		deviceId=p_id;
		lightIndex=0;
		newEvent->data=new smLightMotionEventData();
		newEvent->eventType=SOFMIS_EVENTTYPE_LIGHTPOS_UPDATE;
		dispatch->registerEventHandler(this,SOFMIS_EVENTTYPE_HAPTICOUT);
	}
	/// \brief handled event
	inline void handleEvent(smEvent *p_event){
		smHapticOutEventData *hapticEventData;
		switch(p_event->eventType.eventTypeCode){
		case SOFMIS_EVENTTYPE_HAPTICOUT:
			if(!enabled)
				return;

			hapticEventData=(smHapticOutEventData *)p_event->data;
			if(hapticEventData->deviceId==deviceId){	
				((smLightMotionEventData*)newEvent->data)->lightIndex=lightIndex;
				((smLightMotionEventData*)newEvent->data)->pos=hapticEventData->position*motionScale;
				computeTransformation(hapticEventData->transform);
				((smLightMotionEventData*)newEvent->data)->direction=transFormedDirection;
				
				sendEvent();

			}
			break;
		}
	}
};

#endif<|MERGE_RESOLUTION|>--- conflicted
+++ resolved
@@ -80,13 +80,8 @@
 		offsetAngle_RightDirection=0;
 		offsetAngle_UpDirection=0;
 	}
-<<<<<<< HEAD
 	/// \brief event handler
-	inline void smHapticCameraTrans::handleEvent(smEvent *p_event){
-=======
-
 	inline void handleEvent(smEvent *p_event){
->>>>>>> 11db30f5
 		smHapticOutEventData *hapticEventData;
 		smVec3d rightVector;
 		switch(p_event->eventType.eventTypeCode){
