// This file is part of the SimMedTK project.
// Copyright (c) Center for Modeling, Simulation, and Imaging in Medicine,
//                        Rensselaer Polytechnic Institute
//
// Licensed under the Apache License, Version 2.0 (the "License");
// you may not use this file except in compliance with the License.
// You may obtain a copy of the License at
//
//     http://www.apache.org/licenses/LICENSE-2.0
//
// Unless required by applicable law or agreed to in writing, software
// distributed under the License is distributed on an "AS IS" BASIS,
// WITHOUT WARRANTIES OR CONDITIONS OF ANY KIND, either express or implied.
// See the License for the specific language governing permissions and
// limitations under the License.
//
//---------------------------------------------------------------------------
//
// Authors:
//
// Contact:
//---------------------------------------------------------------------------

#ifndef SMVIEWER_H
#define SMVIEWER_H

// 3rd Party iIncludes
#include <SFML/Window.hpp>

// SimMedTK includes
#include "smCore/smConfig.h"
#include "smShader/smShader.h"
#include "smCore/smScene.h"
#include "smCore/smDispatcher.h"
#include "smCore/smModule.h"
#include "smCore/smStaticSceneObject.h"
#include "smUtilities/smGLUtils.h"
#include "smRendering/smVBO.h"
#include "smSimulators/smPBDSceneObject.h"
#include "smSimulators/smFemSceneObject.h"
#include "smUtilities/smDataStructures.h"
#include "smSimulators/smStylusObject.h"
#include "smCore/smDoubleBuffer.h"
#include "smRendering/smFrameBuffer.h"
#include "smRendering/smCamera.h"
#include "smEvent/smEventHandler.h"

//forward declaration
class smSDK;
class smOpenGLWindowStream;
class smMetalShader;
class smSceneTextureShader;

class smCameraCollisionInterface
{
public:
    virtual bool checkCameraCollision() = 0;
};

enum smRenderingStageType
{
    SMRENDERSTAGE_SHADOWPASS,
    SMRENDERSTAGE_DPMAPPASS,
    SMRENDERSTAGE_CUSTOMPASS,
    SMRENDERSTAGE_FINALPASS
};

enum smRenderTargetType
{
    SMRENDERTARGET_SCREEN,
    SMRENDERTARGET_FBO
};

/// \brief Describes what to render and where the rendering should take place
struct smRenderOperation
{
    smRenderOperation();
    std::shared_ptr<smScene> scene; ///< The scene full of objects to render
    smFrameBuffer *fbo; ///< Only required if rendering to FBO, specifies the FBO to render to
    smString fboName; ///< Only required if rendering to FBO, named reference to look up the FBO pointer
    smRenderTargetType target; ///< Specifies where the rendered result should be placed see smRenderTargetType
};

struct smFboListItem
{
    smString fboName; ///< String identification
    smFrameBuffer* fbo; ///< The FBO pointer
    smTexture *depthTex; ///< The FBO depth texture pointer
    smTexture *colorTex; ///< The FBO color texture pointer
    smUInt width; ///< The width of the FBO
    smUInt height; ///< The height of the FBO
};

/// \brief Handles all rendering routines.
class smViewer : public smModule
{
protected:
    std::vector<std::shared_ptr<smCoreClass>> objectList;
    std::vector<smRenderOperation> renderOperations;
    std::vector<smFboListItem> fboListItems;
    std::shared_ptr<smErrorLog> log;
    smInt unlimitedFPSVariableChanged;
    smBool unlimitedFPSEnabled;
    smInt screenResolutionWidth;
    smInt screenResolutionHeight;
    friend class smSDK;

public:

    static void keyboardEventTrigger(GLFWwindow*, int, int, int, int);
    static void mouseButtonEventTrigger(GLFWwindow*, int, int, int);
    static void mouseMoveEventTrigger(GLFWwindow*, double, double);

    smRenderingStageType renderStage;

    std::unique_ptr<sf::Context> sfmlContext;
    std::unique_ptr<sf::Window> sfmlWindow;

    ///if the camera motion is enabled from other external devices
    smBool enableCameraMotion;

    std::shared_ptr<smOpenGLWindowStream> windowOutput;
    /// \brief Viewer settings
    smUInt viewerRenderDetail;

    smInt height(void);
    smInt width(void);
    smFloat aspectRatio(void);
    /// \brief disable vSync
    void setUnlimitedFPS(smBool p_enableFPS);
    /// \brief default constructor
    smViewer();
    /// \brief initialization for viewer
    virtual void init() override;
    /// \brief for exit viewer
    void exitViewer();
    /// \brief add object for rendering
    void addObject(std::shared_ptr<smCoreClass> object);
    /// \brief add text for display
    void addText(smString p_tag);
    /// \brief update text
    void updateText(smString p_tag, smString p_string);
    void updateText(smInt p_handle, smString p_string);
    /// \brief change window resolution
    void setScreenResolution(smInt p_width, smInt p_height);
    /// \brief set scene as texture
    void setSceneAsTextureShader(std::shared_ptr<smSceneTextureShader> p_shader);
    /// \brief set the window title
    void setWindowTitle(const smString &str);
    /// \brief enable/disable VSync
    void setVSync(bool sync);
    /// \brief Registers a scene for rendering with the viewer
    void registerScene(std::shared_ptr<smScene> p_scene, smRenderTargetType p_target, const smString &p_fboName);
    /// \brief Adds an FBO to the viewer to allow rendering to it.
    ///
    /// \detail The FBO will be created an initialized in the viewer.
    ///
    /// \param p_fboName String to reference the FBO by
    /// \param p_colorTex A texture that will contain the fbo's color texture.
    /// \param p_depthTex A texture that will contain the fbo's depth texture.
    /// \param p_width The width of the fbo
    /// \param p_height The height of the fbo
    void addFBO(const smString &p_fboName,
                smTexture *p_colorTex, smTexture *p_depthTex,
                smUInt p_width, smUInt p_height);
    smString windowTitle;
    smColor defaultDiffuseColor;
    smColor defaultAmbientColor;
    smColor defaultSpecularColor;

protected:
    /// \brief Initializes OpenGL capabilities and flags
    void initGLCaps();
    /// \brief Initializes the internal objectList
    void initObjects(smDrawParam p_param);
    /// \brief Initializes FBOs, textures, shaders and VAOs
    void initResources(smDrawParam p_param);
    /// \brief Initializes scenes in the sceneList
    void initScenes(smDrawParam p_param);
    /// \brief Initilizes the OpenGL context, and window containing it
    void initGLContext();
    /// \brief Cleans up after initGLContext()
    void destroyGLContext();
    /// \brief Cleanup function called on exit to ensure resources are cleaned up
    virtual void cleanUp();
    /// \brief Renders the internal sceneList
    void renderSceneList(smDrawParam p_param);
    /// \brief Processes a render operation
    void processRenderOperation(const smRenderOperation &p_rop, smDrawParam p_param);
    /// \brief Processes viewerRenderDetail options
    void processViewerOptions();
    /// \brief Renders the render operation to screen
    virtual void renderToScreen(const smRenderOperation &p_rop, smDrawParam p_param);
    /// \brief Renders the render operation to an FBO
    void renderToFBO(const smRenderOperation &p_rop, smDrawParam p_param);
    /// \brief Initializes the FBOs in the FBO list
    void initFboListItems();
    /// \breif Destroys all the FBOs in the FBO list
    void destroyFboListItems();
    /// \brief
    void initDepthBuffer();
    /// \brief Set the color and other viewer defaults
    void setToDefaults();
    /// \brief called in the beginning of each frame
    virtual void beginFrame() override;
    /// \brief called in the end of each frame
    virtual void endFrame() override;
    /// \brief draw routines
    virtual void draw(const smDrawParam &) override {};
    virtual void draw();
    /// \brief adjust  rendering FPS
    void adjustFPS();
    /// \brief render depth texture for debugging
    void renderTextureOnView();
    /// \brief  event handler
<<<<<<< HEAD
    void handleEvent(std::shared_ptr<smtk::Event::smEvent> p_event) override;
=======
    void handleEvent(smEvent *p_event);
    /// \brief processes an SFML event
    void processSFMLEvents(const sf::Event& p_event);
    /// \brief  scale for light drawing in the scene.
    smFloat lightDrawScale;
>>>>>>> c29fcb9a
    /// \brief  launches the the viewer. don't call sdk will call this
    virtual void exec() override;
};

#endif<|MERGE_RESOLUTION|>--- conflicted
+++ resolved
@@ -106,10 +106,6 @@
     friend class smSDK;
 
 public:
-
-    static void keyboardEventTrigger(GLFWwindow*, int, int, int, int);
-    static void mouseButtonEventTrigger(GLFWwindow*, int, int, int);
-    static void mouseMoveEventTrigger(GLFWwindow*, double, double);
 
     smRenderingStageType renderStage;
 
@@ -213,15 +209,9 @@
     /// \brief render depth texture for debugging
     void renderTextureOnView();
     /// \brief  event handler
-<<<<<<< HEAD
     void handleEvent(std::shared_ptr<smtk::Event::smEvent> p_event) override;
-=======
-    void handleEvent(smEvent *p_event);
     /// \brief processes an SFML event
     void processSFMLEvents(const sf::Event& p_event);
-    /// \brief  scale for light drawing in the scene.
-    smFloat lightDrawScale;
->>>>>>> c29fcb9a
     /// \brief  launches the the viewer. don't call sdk will call this
     virtual void exec() override;
 };
