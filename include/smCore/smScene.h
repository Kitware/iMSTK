// This file is part of the SimMedTK project.
// Copyright (c) Center for Modeling, Simulation, and Imaging in Medicine,
//                        Rensselaer Polytechnic Institute
//
// Licensed under the Apache License, Version 2.0 (the "License");
// you may not use this file except in compliance with the License.
// You may obtain a copy of the License at
//
//     http://www.apache.org/licenses/LICENSE-2.0
//
// Unless required by applicable law or agreed to in writing, software
// distributed under the License is distributed on an "AS IS" BASIS,
// WITHOUT WARRANTIES OR CONDITIONS OF ANY KIND, either express or implied.
// See the License for the specific language governing permissions and
// limitations under the License.
//
//---------------------------------------------------------------------------
//
// Authors:
//
// Contact:
//---------------------------------------------------------------------------

#ifndef SMSCENE_H
#define SMSCENE_H

// STL includes
#include <memory>
#include <mutex>
#include <unordered_map>

// SimMedTK includes
#include "smCore/smConfig.h"
#include "smCore/smCoreClass.h"
#include "smCore/smSceneObject.h"
#include "smCore/smErrorLog.h"
#include "smUtilities/smDataStructures.h"
#include "smCore/smDoubleBuffer.h"
#include "smRendering/smLight.h"
#include "smRendering/smCamera.h"
#include "smEvent/smKeyboardEvent.h"
#include "smEvent/smMouseButtonEvent.h"
#include "smEvent/smMouseMoveEvent.h"

class smPipe;
class smScene;
class smSDK;

struct smSceneLocal
{

public:
    smInt id;
    smSceneLocal()
    {
        sceneUpdatedTimeStamp = 0;
    }

    smBool operator ==(smSceneLocal &p_param)
    {
        return id == p_param.id;
    }

    std::vector<std::shared_ptr<smSceneObject>> sceneObjects;
    smUInt sceneUpdatedTimeStamp;
};


/// \brief iterator for scene object. The default iterates over the scene in the order of insertion. For scene graph, this iteration needs to be inherited and modified
class smSceneIterator
{
public:
    smSceneIterator();
    /// \brief copy other scene to this current one.
    void setScene(std::shared_ptr<smScene> p_scene, std::shared_ptr<smCoreClass> p_core);

    smInt start();

    smInt end();

    /// \brief operator to increment the index to go to the next item in the scene
    void operator++();

    /// \brief operator to decrement the index to go to the previous item in the scene
    void operator--();

    /// \brief to access a particular entry in the scene with [] notation
    std::shared_ptr<smSceneObject> operator[](smInt p_index);

    /// \brief to access a particular entry in the scene with () notation
    std::shared_ptr<smSceneObject> operator*();

private:
    smInt endIndex;
    smInt currentIndex;
    std::shared_ptr<smSceneLocal> sceneLocal;
};

///Physics class should have all parameters such as material properties, mesh etc.. for
///note that when you remove the Physics do not delete it.Since propagation of the physics over the
class smScene: public smCoreClass
{
public:
    smScene(std::shared_ptr<smErrorLog> p_log = nullptr);

    virtual ~smScene(){}

    /// \brief add obejct to the scene, it is thread safe call.
    void registerForScene(std::shared_ptr<smCoreClass> p_simmedtkObject);

    ///add physics in the scene
    void  addSceneObject(std::shared_ptr<smSceneObject> p_sceneObject);

    ///remove the phyics in the scene.
    ///The removal of the phsyics in the scene needs some sync all over the modules
    ///so not implemented yet. Be aware that when you remove the phyics do no free the smPhysics class
    void removeSceneObject(std::shared_ptr<smSceneObject> p_sceneObject);

    ///the same as
    void removeSceneObject(std::shared_ptr<smUnifiedId> p_objectId);

    ///in order to get the phsyics in the scene call this function.
    ///it is thread safe. but it shouldn't be called frequently.
    ///it should be called in the initialization of the viewer, simulation or any other module.
    ///and the the list should be stored internally.
    ///The scene list removal will be taken care of later since the list should be update.
    std::vector<std::shared_ptr<smSceneObject>> &getSceneObject();

    /// \brief retursn scene id
    std::shared_ptr<smUnifiedId> getSceneId();

    /// \brief returns the total number of objects in the scene
    inline smInt getTotalObjects();

    ///Same functionality as addSceneObject
    std::shared_ptr<smScene> operator+=(std::shared_ptr<smSceneObject> p_sceneObject);

    /// \brief add and remove references
    void addRef();

    void removeRef();

    void copySceneObjects(std::shared_ptr<smScene> p_scene);

    std::shared_ptr<smScene> operator=(std::shared_ptr<smScene> p_scene);

    /// \brief Initializes lights for rendering
    void initLights();
<<<<<<< HEAD

    /// \brief  enable attached lights
    void enableLights();

=======
    /// \brief Enables all currently active lights in the scene
    ///
    /// \detail This should be called in conjunction with disableLights().
    /// Calling this will essentially call glEnable(GL_LIGHT#) for every
    /// enabled light.
    void enableLights();
    /// \brief Disables all lights in the scene
    ///
    /// \detail This should be called in conjunction with enableLights().
    /// Calling this will essentially call glDisable(GL_LIGHT#) for every
    /// light(enabled or not).
    void disableLights();
    /// \brief Place the OpenGL lights in the scene
    ///
    /// \detail Should be called after enableLights()
    void placeLights();
>>>>>>> c29fcb9a
    /// \brief addlight
    smInt addLight(std::shared_ptr<smLight> p_light);

    /// \brief set light given with light ID
    smBool setLight(smInt lightId, std::shared_ptr<smLight> p_light);

    /// \brief refresh lights. updates light  position based on the gl matrix
    void refreshLights();

    /// \brief update light information
    smBool updateLight(smInt p_lightId, std::shared_ptr<smLight> p_light);

    void setLightPos(smInt p_lightId, smLightPos p_pos);

    void setLightPos(smInt p_lightId, smLightPos p_pos, smVec3d p_direction);

    std::shared_ptr<smCamera> getCamera()
    {
        return camera;
    }

    void addCamera(std::shared_ptr<smCamera> sceneCamera)
    {
        camera = sceneCamera;
    }

private:
    /// \brief adds the objects in the local scene storage
    void inline copySceneToLocal(std::shared_ptr<smSceneLocal> p_local);

protected:
    smIndiceArray<std::shared_ptr<smLight>> *lights;

private:
    smIndiceArray<std::shared_ptr<smSceneLocal>> sceneLocal;
    std::vector<std::shared_ptr<smSceneObject>> addQueue;       // scene objects addition queue
    std::vector<std::shared_ptr<smSceneObject>> sceneObjects;   // scene objects storage
    std::unordered_map<smInt, smInt> sceneLocalIndex;
    std::shared_ptr<smErrorLog> log;                            // error logging
    std::mutex sceneListLock;                                   // scene list lock for thread safe manipulation of the scene

    smUInt sceneUpdatedTimeStamp;                               // last updated time stampe
    smUInt referenceCounter;                                    // reference counter to the scene
    smInt totalObjects;                                         // number of total objects in the scene
    std::shared_ptr<smCamera> camera;

    friend class smSDK;

    friend struct smSceneIterator;

    smInt test;
};

#endif<|MERGE_RESOLUTION|>--- conflicted
+++ resolved
@@ -146,12 +146,7 @@
 
     /// \brief Initializes lights for rendering
     void initLights();
-<<<<<<< HEAD
-
-    /// \brief  enable attached lights
-    void enableLights();
-
-=======
+
     /// \brief Enables all currently active lights in the scene
     ///
     /// \detail This should be called in conjunction with disableLights().
@@ -168,7 +163,7 @@
     ///
     /// \detail Should be called after enableLights()
     void placeLights();
->>>>>>> c29fcb9a
+
     /// \brief addlight
     smInt addLight(std::shared_ptr<smLight> p_light);
 
