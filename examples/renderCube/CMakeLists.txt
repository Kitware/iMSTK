--- conflicted
+++ resolved
@@ -1,18 +1,15 @@
-
-add_executable(renderCube main.cpp  RenderCube.cpp RenderCube.h)
-target_link_libraries(renderCube
-  smCore
-  smRendering
-  smShader
-  smMesh
-<<<<<<< HEAD
-  smEvent
-  ExamplesCommon
-=======
-  sfml::system
-  sfml::audio
-  sfml::graphics
-  sfml::network
-  sfml::window
->>>>>>> c29fcb9a
-  )
+
+add_executable(renderCube main.cpp  RenderCube.cpp RenderCube.h)
+target_link_libraries(renderCube
+  smCore
+  smRendering
+  smShader
+  smMesh
+  smEvent
+  ExamplesCommon
+  sfml::system
+  sfml::audio
+  sfml::graphics
+  sfml::network
+  sfml::window
+  )