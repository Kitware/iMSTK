--- conflicted
+++ resolved
@@ -114,17 +114,11 @@
 ///
 std::shared_ptr<Entity> addConnectiveTissueConstraints(
     std::shared_ptr<LineMesh>  connectiveLineMesh,
-<<<<<<< HEAD
     std::shared_ptr<PbdMethod> objA,
     std::shared_ptr<PbdMethod> objB,
-    std::shared_ptr<PbdSystem> model);
-=======
-    std::shared_ptr<PbdObject> objA,
-    std::shared_ptr<PbdObject> objB,
-    std::shared_ptr<PbdModel>  model,
+    std::shared_ptr<PbdSystem> model,
     double                     mass = 0.005,
     double                     distStiffness = 10000000000);
->>>>>>> a951126c
 
 ///
 /// \fn makeConnectiveTissue
