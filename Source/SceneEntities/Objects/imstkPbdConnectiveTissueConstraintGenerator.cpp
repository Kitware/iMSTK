--- conflicted
+++ resolved
@@ -194,17 +194,11 @@
 std::shared_ptr<Entity>
 addConnectiveTissueConstraints(
     std::shared_ptr<LineMesh>  connectiveLineMesh,
-<<<<<<< HEAD
     std::shared_ptr<PbdMethod> objA,
     std::shared_ptr<PbdMethod> objB,
-    std::shared_ptr<PbdSystem> pbdSystem)
-=======
-    std::shared_ptr<PbdObject> objA,
-    std::shared_ptr<PbdObject> objB,
-    std::shared_ptr<PbdModel>  model,
+    std::shared_ptr<PbdSystem> pbdSystem,
     double                     mass,
     double                     distStiffness)
->>>>>>> a951126c
 {
     // Check inputs
     CHECK(connectiveLineMesh != nullptr) << "NULL line mesh passes to generateConnectiveTissueConstraints";
@@ -228,21 +222,12 @@
     auto collider = connectiveStrands->addComponent<Collider>();
     collider->setGeometry(connectiveLineMesh);
 
-<<<<<<< HEAD
-    double mass = 1.0;
     method->getPbdBody()->uniformMassValue = mass / connectiveLineMesh->getNumVertices();
-
-    // Setup constraints between the gallblader and ligaments
-    auto attachmentConstraintFunctor = std::make_shared<PbdConnectiveTissueConstraintGenerator>();
-    attachmentConstraintFunctor->setConnectiveStrandObj(method);
-=======
-    connectiveStrands->getPbdBody()->uniformMassValue = mass / connectiveLineMesh->getNumVertices();
 
     // Setup constraints between the gallblader and ligaments
     auto attachmentConstraintFunctor = std::make_shared<PbdConnectiveTissueConstraintGenerator>();
     attachmentConstraintFunctor->setDistStiffness(distStiffness);
-    attachmentConstraintFunctor->setConnectiveStrandObj(connectiveStrands);
->>>>>>> a951126c
+    attachmentConstraintFunctor->setConnectiveStrandObj(method);
     attachmentConstraintFunctor->generateDistanceConstraints();
     attachmentConstraintFunctor->setConnectedObjA(objA);
     attachmentConstraintFunctor->setConnectedObjB(objB);
@@ -305,11 +290,7 @@
 
     // Create PBD object of connective strands with associated constraints
     auto connectiveStrands = addConnectiveTissueConstraints(
-<<<<<<< HEAD
-        connectiveLineMesh, methodA, methodB, model);
-=======
-        connectiveLineMesh, objA, objB, model, mass);
->>>>>>> a951126c
+        connectiveLineMesh, methodA, methodB, model, mass);
 
     return connectiveStrands;
 }
