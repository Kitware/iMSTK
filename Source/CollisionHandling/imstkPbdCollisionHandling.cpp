--- conflicted
+++ resolved
@@ -4,6 +4,7 @@
 ** See accompanying NOTICE for details.
 */
 
+#include "imstkAbstractCellMesh.h"
 #include "imstkPbdCollisionHandling.h"
 #include "imstkPbdContactConstraint.h"
 #include "imstkPbdEdgeEdgeCCDConstraint.h"
@@ -192,7 +193,10 @@
 
 PbdCollisionHandling::~PbdCollisionHandling()
 {
-    removeCollisionConstraints();
+    for (const auto ptr: m_collisionConstraints)
+    {
+        delete ptr;
+    }
 }
 
 void
@@ -270,7 +274,7 @@
     //  A.) Physics geometry == Collision Geometry
     //  B.) A PointwiseMap is used and map should refer us back to physics geometry
     side.geometry = side.pbdMethod->getGeometry().get();
-    side.bodyId   = side.pbdMethod->getPbdBody()->bodyHandle;
+    side.bodyId   = side.pbdMethod->getBodyHandle();
     if (auto map = std::dynamic_pointer_cast<PointwiseMap>(side.pbdMethod->getPhysicsToCollidingMap()))
     {
         side.mapPtr = map.get();
@@ -352,17 +356,8 @@
     const std::vector<CollisionElement>& elementsA,
     const std::vector<CollisionElement>& elementsB)
 {
-<<<<<<< HEAD
-    // Delete previous constraints
-    for (size_t i = 0; i < m_constraints.size(); i++)
-    {
-        delete m_constraints[i];
-    }
-    m_constraints.clear();
-=======
     // Clear constraints vectors
     removeCollisionConstraints();
->>>>>>> a951126c
 
     // Break early if no collision elements
     if (elementsA.size() == 0 && elementsB.size() == 0)
@@ -401,23 +396,12 @@
         }
     }
 
-<<<<<<< HEAD
-    if (!m_constraints.empty())
-=======
     orderCollisionConstraints();
 
-    if (m_collisionConstraints.size() == 0)
->>>>>>> a951126c
-    {
-        m_objectA.method->getPbdSystem()->getSolver()->addConstraints(&m_constraints);
-    }
-<<<<<<< HEAD
-=======
-
-    // ObjA garunteed to be PbdObject
-    auto pbdObjectA = std::dynamic_pointer_cast<PbdObject>(getInputObjectA());
-    pbdObjectA->getPbdModel()->getSolver()->addConstraints(&m_collisionConstraints);
->>>>>>> a951126c
+    if (!m_collisionConstraints.empty())
+    {
+        m_objectA.method->getPbdSystem()->getSolver()->addConstraints(&m_collisionConstraints);
+    }
 }
 
 void
