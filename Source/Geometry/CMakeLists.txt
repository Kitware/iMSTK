--- conflicted
+++ resolved
@@ -5,13 +5,9 @@
 imstk_add_library( Geometry
   DEPENDS
     Core
-<<<<<<< HEAD
-    Materials
-    DataStructures
-=======
->>>>>>> f60fc673
     glm
     Assimp
+    Materials
     VegaFEM::volumetricMesh
     ${VTK_LIBRARIES}
   )
