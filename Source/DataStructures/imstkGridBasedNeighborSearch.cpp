--- conflicted
+++ resolved
@@ -46,32 +46,12 @@
 
 void GridBasedNeighborSearch::getNeighbors(std::vector<std::vector<size_t>>& result, const StdVectorOfVec3r& setA, const StdVectorOfVec3r& setB)
 {
-<<<<<<< HEAD
-    if (std::abs(m_SearchRadius) < Real(1e-8))
-    {
-        LOG(FATAL) << "Neighbor search radius is zero";
-    }
-
-    // firstly compute the bounding box of points in setB
-    Vec3r lowerCorner(MAX_REAL, MAX_REAL, MAX_REAL);
-    Vec3r upperCorner(-MAX_REAL, -MAX_REAL, -MAX_REAL);
-
-    for (auto& ppos : setB)
-    {
-        for (int d = 0; d < 3; ++d)
-        {
-            lowerCorner[d] = (ppos[d] < lowerCorner[d]) ? ppos[d] : lowerCorner[d];
-            upperCorner[d] = (ppos[d] > upperCorner[d]) ? ppos[d] : upperCorner[d];
-        }
-    }
-=======
     LOG_IF(FATAL, (std::abs(m_SearchRadius) < Real(1e-8))) << "Neighbor search radius is zero";
 
     // firstly compute the bounding box of points in setB
     Vec3r lowerCorner;
     Vec3r upperCorner;
     ParallelUtils::ParallelReduce::findAABB(setB, lowerCorner, upperCorner);
->>>>>>> 12a93d9d
 
     // the upper corner need to be expanded a bit, to avoid round-off error during computation
     upperCorner += Vec3d(m_SearchRadius, m_SearchRadius, m_SearchRadius) * Real(0.1);
@@ -87,18 +67,6 @@
         });
 
     // collect particle indices of points in setB into their corresponding cells
-<<<<<<< HEAD
-    for (size_t p = 0; p < setB.size(); ++p)
-    {
-        m_Grid.getCellData(setB[p]).push_back(p);
-    }
-
-    // for each point in setA, collect setB neighbors within the search radius
-    result.resize(setA.size());
-    for (size_t p = 0; p < setA.size(); ++p)
-    {
-        auto& pneighbors = result[p];
-=======
     ParallelUtils::parallelFor(setB.size(),
         [&](const size_t p)
         {
@@ -114,7 +82,6 @@
         [&](const size_t p)
         {
             auto& pneighbors = result[p];
->>>>>>> 12a93d9d
 
             // important: must clear the old result (if applicable)
             pneighbors.resize(0);
@@ -122,36 +89,6 @@
             const auto ppos    = setA[p];
             const auto cellIdx = m_Grid.template getCell3DIndices<int>(ppos);
 
-<<<<<<< HEAD
-        for (int k = -1; k <= 1; ++k)
-        {
-            int cellZ = cellIdx[2] + k;
-            if (!m_Grid.template isValidCellIndex<2>(cellZ))
-            {
-                continue;
-            }
-            for (int j = -1; j <= 1; ++j)
-            {
-                int cellY = cellIdx[1] + j;
-                if (!m_Grid.template isValidCellIndex<1>(cellY))
-                {
-                    continue;
-                }
-                for (int i = -1; i <= 1; ++i)
-                {
-                    int cellX = cellIdx[0] + i;
-                    if (!m_Grid.template isValidCellIndex<0>(cellX))
-                    {
-                        continue;
-                    }
-
-                    // get index q of point in setB
-                    for (auto q : m_Grid.getCellData(cellX, cellY, cellZ))
-                    {
-                        const auto qpos = setB[q];
-                        const auto d2   = (ppos - qpos).squaredNorm();
-                        if (d2 < m_SearchRadiusSqr)
-=======
             for (int k = -1; k <= 1; ++k)
             {
                 int cellZ = cellIdx[2] + k;
@@ -176,7 +113,6 @@
 
                         // get index q of point in setB
                         for (auto q : m_Grid.getCellData(cellX, cellY, cellZ).particleIndices)
->>>>>>> 12a93d9d
                         {
                             const auto qpos = setB[q];
                             const auto d2   = (ppos - qpos).squaredNorm();
