/*
** This file is part of the Interactive Medical Simulation Toolkit (iMSTK)
** iMSTK is distributed under the Apache License, Version 2.0.
** See accompanying NOTICE for details.
*/

#include "imstkCamera.h"
#include "imstkCapsule.h"
<<<<<<< HEAD
=======
#include "imstkCollidingObject.h"
#include "imstkCollisionUtils.h"
>>>>>>> a951126c
#include "imstkCollisionDetectionVisualTest.h"
#include "imstkEntity.h"
#include "imstkKeyboardDeviceClient.h"
#include "imstkRenderMaterial.h"
#include "imstkSurfaceMesh.h"
#include "imstkSurfaceMeshToCapsuleCD.h"
#include "imstkVisualModel.h"
#include "imstkVTKViewer.h"

using namespace imstk;

///
/// \brief This test is used to investigate Capsule Vs Capsule collision
/// of the CapsuleToCapsuleCD method
/// It displays the collision data, and allows users to investigate various cases
///
TEST_F(CollisionDetectionVisualTest, CapsuleVsSurfaceMesh)
{
    m_camera = std::make_shared<Camera>();
    m_camera->setPosition(0, 2.74, 2.69);
    m_camera->setFocalPoint(0.0, 0.0, 0.0);
    m_camera->setViewUp(0, 0.71, -0.71);

    auto                    triangleMesh = std::make_shared<SurfaceMesh>();
    VecDataArray<double, 3> triangleVertices(7);
    triangleVertices[0] = Vec3d(0.0, 0.0, 0.0);
    triangleVertices[1] = Vec3d(0.75, 0.0, -1.5);
    triangleVertices[2] = Vec3d(-0.75, 0.0, -1.5);
    triangleVertices[3] = Vec3d(-1.5, 0.0, 0.0);
    triangleVertices[4] = Vec3d(-0.75, 0.0, 1.5);
    triangleVertices[5] = Vec3d(0.75, 0.0, 1.5);
    triangleVertices[6] = Vec3d(1.5, 0.0, 0.0);

    VecDataArray<int, 3> triangleIndices(6);
    triangleIndices[0] = Vec3i(0, 1, 2);
    triangleIndices[1] = Vec3i(0, 2, 3);
    triangleIndices[2] = Vec3i(0, 3, 4);
    triangleIndices[3] = Vec3i(0, 4, 5);
    triangleIndices[4] = Vec3i(0, 5, 6);
    triangleIndices[5] = Vec3i(0, 6, 1);

    triangleMesh->initialize(
        std::make_shared<VecDataArray<double, 3>>(triangleVertices),
        std::make_shared<VecDataArray<int, 3>>(triangleIndices));

<<<<<<< HEAD
    m_cdGeom2 = std::make_shared<Capsule>(Vec3d(0.0, 0.1, 0.0), 0.1, 0.5);
    m_cdObj2->getComponent<VisualModel>()->getRenderMaterial()->setDisplayMode(
        RenderMaterial::DisplayMode::Surface);
=======
    triangleMesh->computeTrianglesNormals();

    m_cdGeom1 = triangleMesh;
    m_cdGeom2 = std::make_shared<Capsule>(Vec3d(0.0, 0.4, 0.0), 0.1, 1.0);
>>>>>>> a951126c

    m_collisionMethod = std::make_shared<SurfaceMeshToCapsuleCD>();
    m_collisionMethod->setInputGeometryA(m_cdGeom1);
    m_collisionMethod->setInputGeometryB(m_cdGeom2); // capsule
    m_collisionMethod->update();

    connect<KeyEvent>(m_viewer->getKeyboardDevice(), &KeyboardDeviceClient::keyPress,
        [this](KeyEvent* e)
        {
            if (e->m_key == '5')
            {
                auto capsule1 = std::dynamic_pointer_cast<Capsule>(m_cdGeom2);
                capsule1->setRadius(capsule1->getRadius() * 1.1);
            }
            else if (e->m_key == '6')
            {
                auto capsule1 = std::dynamic_pointer_cast<Capsule>(m_cdGeom2);
                capsule1->setRadius(capsule1->getRadius() * 0.9);
            }
        });

    createScene();
    runFor(2.0);
}<|MERGE_RESOLUTION|>--- conflicted
+++ resolved
@@ -6,11 +6,6 @@
 
 #include "imstkCamera.h"
 #include "imstkCapsule.h"
-<<<<<<< HEAD
-=======
-#include "imstkCollidingObject.h"
-#include "imstkCollisionUtils.h"
->>>>>>> a951126c
 #include "imstkCollisionDetectionVisualTest.h"
 #include "imstkEntity.h"
 #include "imstkKeyboardDeviceClient.h"
@@ -56,16 +51,13 @@
         std::make_shared<VecDataArray<double, 3>>(triangleVertices),
         std::make_shared<VecDataArray<int, 3>>(triangleIndices));
 
-<<<<<<< HEAD
-    m_cdGeom2 = std::make_shared<Capsule>(Vec3d(0.0, 0.1, 0.0), 0.1, 0.5);
-    m_cdObj2->getComponent<VisualModel>()->getRenderMaterial()->setDisplayMode(
-        RenderMaterial::DisplayMode::Surface);
-=======
     triangleMesh->computeTrianglesNormals();
 
     m_cdGeom1 = triangleMesh;
+
     m_cdGeom2 = std::make_shared<Capsule>(Vec3d(0.0, 0.4, 0.0), 0.1, 1.0);
->>>>>>> a951126c
+    m_cdObj2->getComponent<VisualModel>()->getRenderMaterial()->setDisplayMode(
+        RenderMaterial::DisplayMode::Surface);
 
     m_collisionMethod = std::make_shared<SurfaceMeshToCapsuleCD>();
     m_collisionMethod->setInputGeometryA(m_cdGeom1);
