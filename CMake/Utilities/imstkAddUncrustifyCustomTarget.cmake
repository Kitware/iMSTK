--- conflicted
+++ resolved
@@ -20,10 +20,7 @@
       -c ${CMAKE_CURRENT_LIST_DIR}/../../Utilities/Uncrustify/iMSTKUncrustify.cfg
       -F ${CMAKE_CURRENT_BINARY_DIR}/Uncrustify.list
       --check
-<<<<<<< HEAD
-=======
       #COMMENT "Run uncrustify in check mode"
->>>>>>> 88f63cf8
       WORKING_DIRECTORY ${CMAKE_CURRENT_LIST_DIR}
       )
   endif(BUILD_TESTING)
