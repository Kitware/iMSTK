
simmedtk_add_library(smCore
  SOURCES
    smCoreClass.cpp
    smDispatcher.cpp
    smErrorLog.cpp
<<<<<<< HEAD
=======
    smEvent.cpp
    smEventData.cpp
    smEventHandler.cpp
>>>>>>> c29fcb9a
    smGeometry.cpp
    smModule.cpp
    smObjectSimulator.cpp
    smScene.cpp
    smSceneObject.cpp
    smScriptingEngine.cpp
    smSDK.cpp
    smSimulator.cpp
    smStaticSceneObject.cpp
    smTextureManager.cpp
    smDoubleBuffer.cpp
    smUnifiedId.cpp
  PUBLIC_HEADERS
    ${CMAKE_SOURCE_DIR}/include/smCore/smConfig.h
    ${CMAKE_SOURCE_DIR}/include/smCore/smCoreClass.h
    ${CMAKE_SOURCE_DIR}/include/smCore/smDispatcher.h
    ${CMAKE_SOURCE_DIR}/include/smCore/smDoubleBuffer.h
    ${CMAKE_SOURCE_DIR}/include/smCore/smErrorLog.h
    ${CMAKE_SOURCE_DIR}/include/smCore/smEventData.h
    ${CMAKE_SOURCE_DIR}/include/smCore/smEvent.h
    ${CMAKE_SOURCE_DIR}/include/smCore/smEventHandler.h
    ${CMAKE_SOURCE_DIR}/include/smCore/smGeometry.h
    ${CMAKE_SOURCE_DIR}/include/smCore/smMemoryBlock.h
    ${CMAKE_SOURCE_DIR}/include/smCore/smModule.h
    ${CMAKE_SOURCE_DIR}/include/smCore/smObjectSimulator.h
    ${CMAKE_SOURCE_DIR}/include/smCore/smPipe.h
    ${CMAKE_SOURCE_DIR}/include/smCore/smScene.h
    ${CMAKE_SOURCE_DIR}/include/smCore/smSceneObject.h
    ${CMAKE_SOURCE_DIR}/include/smCore/smScheduler.h
    ${CMAKE_SOURCE_DIR}/include/smCore/smScriptingEngine.h
    ${CMAKE_SOURCE_DIR}/include/smCore/smSDK.h
    ${CMAKE_SOURCE_DIR}/include/smCore/smSimulator.h
    ${CMAKE_SOURCE_DIR}/include/smCore/smStaticSceneObject.h
    ${CMAKE_SOURCE_DIR}/include/smCore/smSynchronization.h
    ${CMAKE_SOURCE_DIR}/include/smCore/smTextureManager.h
    ${CMAKE_SOURCE_DIR}/include/smCore/smWorkerThread.h
)

target_link_libraries(smCore
  PUBLIC
    GLEW::GLEW
    GLUT::GLUT
    ${OPENGL_LIBRARY}
    sfml::graphics
  INTERFACE
)

if(NOT MSVC)
  target_compile_features(smCore PUBLIC cxx_auto_type)
endif()<|MERGE_RESOLUTION|>--- conflicted
+++ resolved
@@ -4,12 +4,6 @@
     smCoreClass.cpp
     smDispatcher.cpp
     smErrorLog.cpp
-<<<<<<< HEAD
-=======
-    smEvent.cpp
-    smEventData.cpp
-    smEventHandler.cpp
->>>>>>> c29fcb9a
     smGeometry.cpp
     smModule.cpp
     smObjectSimulator.cpp
