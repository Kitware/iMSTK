--- conflicted
+++ resolved
@@ -162,11 +162,7 @@
 void smCube::subDivide( int p_divisionPerAxis, smCube *p_cube )
 {
     smVec3d minPoint;
-<<<<<<< HEAD
-    smFloat divLength = ( sideLength / p_divisionPerAxis );
-=======
     double divLength = ( sideLength / p_divisionPerAxis );
->>>>>>> e03c6bb6
     smInt index = 0;
     minPoint << center[0] - sideLength * 0.5,
              center[1] - sideLength * 0.5,
