--- conflicted
+++ resolved
@@ -49,125 +49,7 @@
 
 void smViewer::setVSync(bool sync)
 {
-<<<<<<< HEAD
-    this->sfmlWindow.setVerticalSyncEnabled(true);
-=======
-#ifdef SIMMEDTK_OPERATINGSYSTEM_WINDOWS
-    PFNWGLSWAPINTERVALFARPROC wglSwapIntervalEXT = 0;
-    wglSwapIntervalEXT = (PFNWGLSWAPINTERVALFARPROC)wglGetProcAddress("wglSwapIntervalEXT");
-
-    if (wglSwapIntervalEXT)
-    {
-        wglSwapIntervalEXT(sync);
-    }
-
-#elif defined(SIMMEDTK_OPERATINGSYSTEM_LINUX)
-    Display *dpy = glXGetCurrentDisplay();
-    GLXDrawable drawable = glXGetCurrentDrawable();
-    unsigned int swap, maxSwap;
-
-    if (drawable && dpy)
-    {
-        glXSwapIntervalEXT(dpy, drawable, sync);
-    }
-
-#endif
->>>>>>> 48a4f12c
-}
-
-static void key_callback(GLFWwindow* window, int key, int scancode, int action, int mods)
-{
-    smEvent *eventKeyboard;
-    smSDK *sdk = smSDK::getInstance();
-    assert(sdk);
-    smViewer *viewer = sdk->getViewerInstance();
-    assert(viewer);
-    smKeyboardEventData* kbData = nullptr;
-
-    eventKeyboard = new smEvent(); //Need to handle failure to allocate
-    eventKeyboard->eventType = SIMMEDTK_EVENTTYPE_KEYBOARD;
-    eventKeyboard->senderId = viewer->getModuleId();
-    eventKeyboard->senderType = SIMMEDTK_SENDERTYPE_MODULE;
-    eventKeyboard->data = new smKeyboardEventData(); //Need to handle failure to allocate
-    kbData = (smKeyboardEventData*)eventKeyboard->data;
-    kbData->keyBoardKey = GLFWKeyToSmKey(key);
-    if ((action == GLFW_PRESS) || (action == GLFW_REPEAT))
-    {
-        kbData->pressed = true;
-    }
-    else
-    {
-        kbData->pressed = false;
-    }
-
-    kbData->modKeys = smModKey::none;
-    if (mods & GLFW_MOD_SHIFT)
-        kbData->modKeys |= smModKey::shift;
-    if (mods & GLFW_MOD_CONTROL)
-        kbData->modKeys |= smModKey::control;
-    if (mods & GLFW_MOD_ALT)
-        kbData->modKeys |= smModKey::alt;
-    if (mods & GLFW_MOD_SUPER)
-        kbData->modKeys |= smModKey::super;
-
-    sdk->getEventDispatcher()->sendEventAndDelete(eventKeyboard);
-}
-
-static void mouse_button_callback(GLFWwindow* window, int button, int action, int mods)
-{
-    smSDK *sdk = smSDK::getInstance();
-    assert(sdk);
-    smViewer *viewer = sdk->getViewerInstance();
-    assert(viewer);
-    smMouseButtonEventData* mbData = nullptr;
-
-    smEvent *eventMouseButton = new smEvent(); //Need to handle failure to allocate
-    eventMouseButton->eventType = SIMMEDTK_EVENTTYPE_MOUSE_BUTTON;
-    eventMouseButton->senderId = viewer->getModuleId();
-    eventMouseButton->senderType = SIMMEDTK_SENDERTYPE_MODULE;
-    eventMouseButton->data = new smMouseButtonEventData(); //Need to handle failure to allocate
-    mbData = (smMouseButtonEventData*)eventMouseButton->data;
-
-    //Get the current cursor position
-    glfwGetCursorPos(window, &(mbData->windowX), &(mbData->windowY));
-
-    //
-    if (button == GLFW_MOUSE_BUTTON_LEFT)
-        mbData->mouseButton = smMouseButton::Left;
-    else if (button == GLFW_MOUSE_BUTTON_RIGHT)
-        mbData->mouseButton = smMouseButton::Right;
-    else if (button == GLFW_MOUSE_BUTTON_MIDDLE)
-        mbData->mouseButton = smMouseButton::Middle;
-    else
-        mbData->mouseButton = smMouseButton::Unknown;
-
-    if (action == GLFW_PRESS)
-        mbData->pressed = true;
-    else
-        mbData->pressed = false;
-
-    sdk->getEventDispatcher()->sendEventAndDelete(eventMouseButton);
-}
-
-static void cursor_position_callback(GLFWwindow* window, double xpos, double ypos)
-{
-    smSDK *sdk = smSDK::getInstance();
-    assert(sdk);
-    smViewer *viewer = sdk->getViewerInstance();
-    assert(viewer);
-    smMouseMoveEventData* mpData = nullptr;
-
-    smEvent *eventMouseMove = new smEvent(); //Need to handle failure to allocate
-    eventMouseMove->eventType = SIMMEDTK_EVENTTYPE_MOUSE_MOVE;
-    eventMouseMove->senderId = viewer->getModuleId();
-    eventMouseMove->senderType = SIMMEDTK_SENDERTYPE_MODULE;
-    eventMouseMove->data = new smMouseMoveEventData(); //Need to handle failure to allocate
-    mpData = (smMouseMoveEventData*)eventMouseMove->data;
-
-    mpData->windowX = xpos;
-    mpData->windowY = ypos;
-
-    sdk->getEventDispatcher()->sendEventAndDelete(eventMouseMove);
+    this->sfmlWindow.setVerticalSyncEnabled(sync);
 }
 
 smRenderOperation::smRenderOperation()
@@ -448,31 +330,21 @@
 
 void smViewer::initGLContext()
 {
-    int count;
-
-    // Init GLFW(OpenGL context)
-    if (!glfwInit())
-    {
-        exit(EXIT_FAILURE);
-    }
-
-    // Init the rest of GLFW
+
+    // Init OpenGL context
+    sfmlContext = std::unique_ptr<sf::Context>(new sf::Context);
+
+    // Init the rest of window system
     if (viewerRenderDetail & SIMMEDTK_VIEWERRENDER_FULLSCREEN)
     {
-        GLFWmonitor** glfwMonitors = glfwGetMonitors(&count);
-        window = glfwCreateWindow(screenResolutionWidth, screenResolutionHeight,
-            windowTitle.c_str(), glfwMonitors[count - 1], NULL);
+        this->sfmlWindow.create(sf::VideoMode(this->width(), this->height()),
+                            windowTitle, sf::Style::Fullscreen);
     }
     else
     {
-        window = glfwCreateWindow(screenResolutionWidth, screenResolutionHeight,
-            windowTitle.c_str(), NULL, NULL);
-    }
-
-    glfwMakeContextCurrent(window);
-    glfwSetKeyCallback(window, key_callback);
-    glfwSetMouseButtonCallback(window, mouse_button_callback);
-    glfwSetCursorPosCallback(window, cursor_position_callback);
+        this->sfmlWindow.create(sf::VideoMode(this->width(), this->height()),
+                            windowTitle, (sf::Style::Titlebar | sf::Style::Close));
+    }
 
     // Init GLEW
     GLenum err = glewInit();
@@ -512,9 +384,7 @@
 
 void smViewer::destroyGLContext()
 {
-    //Shutdown glfw
-    glfwDestroyWindow(window);
-    glfwTerminate();
+    //nothing to do
 }
 
 ///draw the surface mesh triangles based on the rendering type
@@ -1261,17 +1131,12 @@
 ///called by the module before each frame starts
 void smViewer::beginFrame()
 {
-<<<<<<< HEAD
-
     if (terminateExecution == true)
     {
         terminationCompleted = true;
     }
 
     this->sfmlWindow.setActive(true); //activates opengl context
-=======
-    glfwMakeContextCurrent(window);
->>>>>>> 48a4f12c
 }
 
 ///called by the module after each frame ends
@@ -1280,7 +1145,6 @@
     this->sfmlWindow.display(); //swaps buffers
 }
 
-<<<<<<< HEAD
 void smViewer::processSFMLEvents(sf::Event p_event)
 {
     smSDK *sdk = smSDK::getInstance();
@@ -1311,8 +1175,6 @@
     }
 }
 
-=======
->>>>>>> 48a4f12c
 void smViewer::addObject(smCoreClass *object)
 {
 
@@ -1373,49 +1235,13 @@
     windowOutput->updateText(p_handle, p_string);
 }
 
-<<<<<<< HEAD
-void smViewer::setWindowTitle(const string &str)
-=======
-void smViewer::setWindowTitle(smString str)
->>>>>>> 48a4f12c
+void smViewer::setWindowTitle(const smString &str)
 {
     windowTitle = str;
 }
 
 void smViewer::exec()
 {
-<<<<<<< HEAD
-    int count;
-
-    // Init OpenGL context
-    sf::Context context;
-
-    // Init the rest of window system
-    if (viewerRenderDetail & SIMMEDTK_VIEWERRENDER_FULLSCREEN)
-    {
-        this->sfmlWindow.create(sf::VideoMode(this->width(), this->height()),
-                            windowTitle, sf::Style::Fullscreen);
-    }
-    else
-    {
-        this->sfmlWindow.create(sf::VideoMode(this->width(), this->height()),
-                            windowTitle, (sf::Style::Titlebar | sf::Style::Close));
-    }
-
-
-    // Init GLEW
-    GLenum err = glewInit();
-
-    if (GLEW_OK != err)
-    {
-        /* Problem: glewInit failed, something is seriously wrong.
-         * Most likely an OpenGL context is not created yet */
-        cout << "Error:" << glewGetErrorString(err) << endl;
-        assert(false);
-    }
-
-=======
->>>>>>> 48a4f12c
     // Init the viewer
     this->init();
 
@@ -1435,13 +1261,10 @@
 void smViewer::cleanUp()
 {
     destroyFboListItems();
-<<<<<<< HEAD
-=======
     destroyGLContext();
 
     //Must be set when all cleanup is done
     terminationCompleted = true;
->>>>>>> 48a4f12c
 }
 
 smInt smViewer::height(void)
