// This file is part of the SimMedTK project.
// Copyright (c) Center for Modeling, Simulation, and Imaging in Medicine,
//                        Rensselaer Polytechnic Institute
//
// Licensed under the Apache License, Version 2.0 (the "License");
// you may not use this file except in compliance with the License.
// You may obtain a copy of the License at
//
//     http://www.apache.org/licenses/LICENSE-2.0
//
// Unless required by applicable law or agreed to in writing, software
// distributed under the License is distributed on an "AS IS" BASIS,
// WITHOUT WARRANTIES OR CONDITIONS OF ANY KIND, either express or implied.
// See the License for the specific language governing permissions and
// limitations under the License.
//
//---------------------------------------------------------------------------
//
// Authors:
//
// Contact:
//---------------------------------------------------------------------------

// SimMedTK includes
#include "smCollision/smMeshToMeshCollision.h"
#include "smCollision/smCollisionMoller.h"
#include "smCollision/smCollisionPair.h"
#include "smCollision/smMeshCollisionModel.h"

// STL includes
#include <vector>

void smMeshToMeshCollision::doComputeCollision(std::shared_ptr<smCollisionPair> pairs)
{
    auto meshA = std::static_pointer_cast<smMeshCollisionModel>(pairs->getFirst());
    auto meshB = std::static_pointer_cast<smMeshCollisionModel>(pairs->getSecond());

    std::vector<smMeshCollisionModel::NodePairType>
    intersectionNodes = meshA->getAABBTree()->getIntersectingNodes(meshB->getAABBTree());

<<<<<<< HEAD
    float depth;
    smVec3f normal;
    smVec3f contactPoint;
    for(auto & intersection : intersectionNodes)
    {
        auto nodeA = intersection.first;
        auto nodeB = intersection.second;
=======
    double depth;
    smVec3d normal;
    smVec3d contactPoint;
    for(auto & intersection : intersectionNodes)
    {
        smMeshCollisionModel::AABBNodeType nodeA = intersection.first;
        smMeshCollisionModel::AABBNodeType nodeB = intersection.second;
>>>>>>> e03c6bb6

        std::vector<size_t> triangleListA;
        std::vector<size_t> triangleListB;

<<<<<<< HEAD
        nodeA->getIntersections(nodeB->getAabb(), triangleListA);
        nodeB->getIntersections(nodeA->getAabb(), triangleListB);
=======
        nodeA.getIntersections(nodeB.getAabb(), triangleListA);
        nodeB.getIntersections(nodeA.getAabb(), triangleListB);
>>>>>>> e03c6bb6

        for(const auto & i : triangleListA)
        {
            const smVec3d& normalA = meshA->getNormal(i);
            if(normalA.isZero())
            {
                continue;
            }

            auto verticesA = meshA->getTrianglePositions(i);
            for(auto & j : triangleListB)
            {
                const smVec3d& normalB = meshB->getNormal(j);
                if(normalB.isZero())
                {
                    continue;
                }

                auto verticesB = meshB->getTrianglePositions(j);

                // Chech for intersection
                if(smCollisionMoller::tri2tri(verticesA[0], verticesA[1], verticesA[2],
                                              verticesB[0], verticesB[1], verticesB[2],
                                              depth, contactPoint, normal)
                  )
                {
                    pairs->addContact(std::abs(depth), contactPoint, normal);
                }
            }
        }
    }
}<|MERGE_RESOLUTION|>--- conflicted
+++ resolved
@@ -38,34 +38,19 @@
     std::vector<smMeshCollisionModel::NodePairType>
     intersectionNodes = meshA->getAABBTree()->getIntersectingNodes(meshB->getAABBTree());
 
-<<<<<<< HEAD
-    float depth;
-    smVec3f normal;
-    smVec3f contactPoint;
-    for(auto & intersection : intersectionNodes)
-    {
-        auto nodeA = intersection.first;
-        auto nodeB = intersection.second;
-=======
     double depth;
     smVec3d normal;
     smVec3d contactPoint;
     for(auto & intersection : intersectionNodes)
     {
-        smMeshCollisionModel::AABBNodeType nodeA = intersection.first;
-        smMeshCollisionModel::AABBNodeType nodeB = intersection.second;
->>>>>>> e03c6bb6
+        auto nodeA = intersection.first;
+        auto nodeB = intersection.second;
 
         std::vector<size_t> triangleListA;
         std::vector<size_t> triangleListB;
 
-<<<<<<< HEAD
         nodeA->getIntersections(nodeB->getAabb(), triangleListA);
         nodeB->getIntersections(nodeA->getAabb(), triangleListB);
-=======
-        nodeA.getIntersections(nodeB.getAabb(), triangleListA);
-        nodeB.getIntersections(nodeA.getAabb(), triangleListB);
->>>>>>> e03c6bb6
 
         for(const auto & i : triangleListA)
         {
